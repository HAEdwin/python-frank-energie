[tool.poetry]
name = "python-frank-energie"
version = "2025.5.1"
description = "Asynchronous Python client for the Frank Energie"
authors = ["HiDiHo01"]
maintainers = ["HiDiHo01"]
license = "Apache License 2.0"
readme = "README.md"
homepage = "https://github.com/HiDiHo01/python-frank-energie"
repository = "https://github.com/HiDiHo01/python-frank-energie"
documentation = "https://github.com/HiDiHo01/python-frank-energie"
classifiers = [
    "Programming Language :: Python :: 3.10",
    "License :: OSI Approved :: Apache Software License",
    "Operating System :: OS Independent",
]
packages = [
    { include = "python_frank_energie" },
]

[tool.poetry.dependencies]
python = "^3.12"
aiohappyeyeballs = "^2.6.1"
aiosignal = "^1.3.2"
attrs = "^25.1.0"
frozenlist = "^1.5.0"
multidict = "^6.2.0"
propcache = "^0.3.0"
yarl = "^1.18.3"
aiohttp = "^3.11.16"
six = "^1.17.0"
python-dateutil = "^2.9.0"
PyJWT = "^2.10.1"
syrupy = "^4.9.1"
pytz = "^2025.2"
requests = "^2.32.3"
cryptography = "^44.0.1"
cffi = "^1.17.1"
jwt = "^1.3.1"

[tool.poetry.group.dev.dependencies]
colorama = "^0.4.6"
iniconfig = "^2.1.0"
packaging = ">=24.2,<26.0"
pluggy = "^1.5.0"
aresponses = "^3.0.0"
black = ">=24.8,<26.0"
blacken-docs = "^1.19.1"
flake8 = "^4.0.1"
flake8-docstrings = "^1.5.0"
<<<<<<< HEAD
isort = "^5.13.2"
pre-commit = ">=3.8,<5.0"
=======
isort = ">=5.13.2,<7.0.0"
pre-commit = "^3.8.0"
>>>>>>> 7501da3a
pre-commit-hooks = "^5.0.0"
pylint = "^3.3.3"
pytest = "^8.3.3"
pytest-asyncio = ">=0.24,<0.27"
pytest-cov = "^6.0.0"
pyupgrade = "^3.19.0"
tox = "^4.0"
flake8-simplify = "^0.21.0"
vulture = "^2.12"
flake8-bandit = "^3.0.0"
flake8-bugbear = "^23.3.12"
flake8-builtins = "^2.5.0"
flake8-comprehensions = "^3.16.0"
flake8-eradicate = "^1.2.1"
flake8-markdown = "^0.3.0"
freezegun = "^1.5.1"
darglint = "^1.8.1"
safety = "^3.2.7"
codespell = "^2.3.0"
bandit = "^1.8.2"

[tool.poetry.urls]
"Bug Tracker" = "https://github.com/HiDiHo01/python-frank-energie/issues"
Changelog = "https://github.com/HiDiHo01/python-frank-energie/releases"

[tool.black]
target-version = ['py310']
line-length = 120
max-line-length = 120

[tool.coverage.paths]
source = ["python_frank_energie"]

[tool.coverage.report]
show_missing = true
exclude_lines = ["pragma: no cover", "if TYPE_CHECKING:"]

[tool.coverage.run]
branch = true
source = ["python_frank_energie"]

[tool.isort]
profile = "black"
multi_line_output = 3

[tool.pylint.BASIC]
good-names = [
    "_",
    "ex",
    "fp",
    "i",
    "id",
    "j",
    "k",
    "on",
    "Run",
    "T",
]

[tool.pylint."MESSAGES CONTROL"]
disable= [
    "too-few-public-methods",
    "duplicate-code",
    "format",
    "unsubscriptable-object",
]

[tool.pylint.SIMILARITIES]
ignore-imports = true

[tool.pylint.FORMAT]
max-line-length=120

[tool.pylint.DESIGN]
max-attributes=20

[tool.pytest.ini_options]
addopts = "--cov --cov-report html"

[tool.vulture]
min_confidence = 80
paths = ["python_frank_energie", "tests"]
verbose = true

[build-system]
requires = ["setuptools", "poetry-core>=1.0.0"]
build-backend = "poetry.core.masonry.api"<|MERGE_RESOLUTION|>--- conflicted
+++ resolved
@@ -48,13 +48,8 @@
 blacken-docs = "^1.19.1"
 flake8 = "^4.0.1"
 flake8-docstrings = "^1.5.0"
-<<<<<<< HEAD
-isort = "^5.13.2"
 pre-commit = ">=3.8,<5.0"
-=======
 isort = ">=5.13.2,<7.0.0"
-pre-commit = "^3.8.0"
->>>>>>> 7501da3a
 pre-commit-hooks = "^5.0.0"
 pylint = "^3.3.3"
 pytest = "^8.3.3"
